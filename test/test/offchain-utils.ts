--- conflicted
+++ resolved
@@ -4,12 +4,8 @@
   decodeBase64ZippedBase64,
   EAS,
   Offchain,
-<<<<<<< HEAD
-  OffChainAttestationVersion,
+  OffchainAttestationVersion,
   SignedOffchainAttestation,
-=======
-  OffchainAttestationVersion,
->>>>>>> c374d689
   zipAndEncodeToBase64
 } from '../../src';
 import { ZERO_ADDRESS } from '../utils/Constants';
@@ -27,7 +23,7 @@
   {
     attestation: {
       sig: {
-        version: OffChainAttestationVersion.Version2,
+        version: OffchainAttestationVersion.Version2,
         domain: {
           name: 'EAS Attestation',
           version: '1.3.0',
@@ -67,7 +63,7 @@
         },
         uid: '0x854d8e26b2bbdc3577fc78c6d2f512258fcc9b91a60858985a216c0ef526ee82',
         message: {
-          version: OffChainAttestationVersion.Version2,
+          version: OffchainAttestationVersion.Version2,
           schema: '0x33e9094830a5cba5554d1954310e4fbed2ef5f859ec1404619adea4207f391fd',
           recipient: '0xf39Fd6e51aad88F6F4ce6aB8827279cffFb92266',
           time: 1690299812n,
@@ -123,7 +119,7 @@
         },
         uid: '0x35bcdfc396e713ace4513fb166b2ac2e5613f12e4aed5d5cdb637051750f6e0b',
         message: {
-          version: OffChainAttestationVersion.Version1,
+          version: OffchainAttestationVersion.Version1,
           schema: '0x33e9094830a5cba5554d1954310e4fbed2ef5f859ec1404619adea4207f391fd',
           recipient: '0xf39Fd6e51aad88F6F4ce6aB8827279cffFb92266',
           time: 1690299812n,
@@ -160,7 +156,6 @@
           const decoded = decodeBase64ZippedBase64(encoded);
           expect(decoded).to.not.be.null;
 
-<<<<<<< HEAD
           const offchain = new Offchain(
             {
               chainId: attestation.sig.domain.chainId,
@@ -170,17 +165,6 @@
             attestation.sig.message.version,
             new EAS(ZERO_ADDRESS)
           );
-=======
-      const offchain = new Offchain(
-        {
-          chainId: testAttestation.sig.domain.chainId,
-          address: testAttestation.sig.domain.verifyingContract,
-          version: testAttestation.sig.domain.version
-        },
-        OffchainAttestationVersion.Version1,
-        new EAS(ZERO_ADDRESS)
-      );
->>>>>>> c374d689
 
           expect(
             offchain.verifyOffchainAttestationSignature(attestation.signer, decoded.sig as SignedOffchainAttestation)
